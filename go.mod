--- conflicted
+++ resolved
@@ -98,10 +98,6 @@
 	github.com/go-sql-driver/mysql v1.8.1 // indirect
 	github.com/goccy/go-json v0.10.2 // indirect
 	github.com/gogo/protobuf v1.3.2 // indirect
-<<<<<<< HEAD
-	github.com/golang/protobuf v1.5.4 // indirect
-=======
->>>>>>> e803f36f
 	github.com/golang/snappy v0.0.4 // indirect
 	github.com/google/shlex v0.0.0-20191202100458-e7afc7fbc510 // indirect
 	github.com/google/uuid v1.6.0 // indirect
